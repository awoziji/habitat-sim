// Copyright (c) Facebook, Inc. and its affiliates.
// This source code is licensed under the MIT license found in the
// LICENSE file in the root directory of this source tree.

#pragma once

/** @file
 * @brief Struct SimulationContactResultCallback, class @ref
 * esp::physics::BulletRigidObject
 */

#include <btBulletDynamicsCommon.h>
#include "esp/assets/Asset.h"
#include "esp/assets/BaseMesh.h"
#include "esp/assets/MeshMetaData.h"
#include "esp/core/esp.h"

#include "esp/physics/RigidObject.h"

namespace esp {
namespace physics {

/**
@brief Implements Bullet physics @ref btCollisionWorld::ContactResultCallback
interface.

Stores the results of a collision check within the world.
*/
struct SimulationContactResultCallback
    : public btCollisionWorld::ContactResultCallback {
  /**
   * @brief Set when a contact is detected.
   */
  bool bCollision;

  /**
   * @brief Constructor.
   */
  SimulationContactResultCallback() { bCollision = false; }

  /**
   * @brief Called when a contact is detected.
   *
   * Sets a collision flag on every detected collision. Can be updated to do
   * more.
   * @param cp Contains detailed information about the contact point being
   * added.
   */
  btScalar addSingleResult(btManifoldPoint& cp,
                           const btCollisionObjectWrapper* colObj0Wrap,
                           int partId0,
                           int index0,
                           const btCollisionObjectWrapper* colObj1Wrap,
                           int partId1,
                           int index1) {
    bCollision = true;
    return 0;  // not used
  }
};

/**
@brief An individual rigid object instance implementing an interface with Bullet
physics to enable @ref MotionType::DYNAMIC objects.

See @ref btCollisionObject for @ref RigidObjectType::SCENE and
@ref btRigidBody for @ref RigidObjectType::OBJECT.

Utilizes Magnum::BulletIntegration::MotionState to syncronize SceneNode state
with internal btRigidBody state.

*/
class BulletRigidObject : public RigidObject,
                          public Magnum::BulletIntegration::MotionState {
 public:
  /**
   * @brief Constructor for a @ref BulletRigidObject.
   * @param rigidBodyNode The @ref scene::SceneNode this feature will be
   * attached to.
   */
  BulletRigidObject(scene::SceneNode* rigidBodyNode);

  /**
   * @brief Destructor cleans up simulation structures for the object.
   */
  virtual ~BulletRigidObject();

  /**
   * @brief Initializes this @ref BulletRigidObject as static scene geometry.
   * See @ref PhysicsManager::staticSceneObject_. Sets @ref rigidObjectType_ to
   * @ref RigidObjectType::SCENE. See @ref btCollisionObject.
   * @param physicsSceneAttributes The template structure defining relevant
   * phyiscal parameters for the physical scene.
   * @param meshGroup The collision mesh data for the scene.
   * @param bWorld The @ref btDiscreteDynamicsWorld to which the scene should
   * belong.
   * @return true if initialized successfully, false otherwise.
   */
  bool initializeScene(
      const assets::PhysicsSceneAttributes& physicsSceneAttributes,
      const assets::MeshMetaData& metaData,
      const std::vector<assets::CollisionMeshData>& meshGroup,
      std::shared_ptr<btDiscreteDynamicsWorld> bWorld);

  /**
   * @brief Initializes this @ref BulletRigidObject as a @ref
   * MotionType::DYNAMIC object. Sets @ref rigidObjectType_ to @ref
   * RigidObjectType::OBJECT. See @ref btRigidBody.
   * @param physicsObjectAttributes The template structure defining relevant
   * phyiscal parameters for the object. See @ref
   * esp::assets::ResourceManager::physicsObjectLibrary_.
   * @param bWorld The @ref btDiscreteDynamicsWorld to which the object should
   * belong.
   * @param metaData Mesh transform hierarchy information for the object.
   * @param meshGroup The collision mesh data for the object.
   * @return true if initialized successfully, false otherwise.
   */
  bool initializeObject(
      const assets::PhysicsObjectAttributes& physicsObjectAttributes,
      std::shared_ptr<btDiscreteDynamicsWorld> bWorld,
      const assets::MeshMetaData& metaData,
      const std::vector<assets::CollisionMeshData>& meshGroup);

  /**
   * @brief Recursively construct a @ref btCompoundShape for collision from
   * loaded mesh assets. A @ref btConvexHullShape is constructed for each
   * sub-component, transformed to object-local space and added to the compound
   * in a flat manner for efficiency.
   * @param bCompound The @ref btCompoundShape being constructed.
   * @param transformFromParentToWorld The cumulative parent-to-world
   * transformation matrix constructed by composition down the @ref
   * MeshTransformNode tree to the current node.
   * @param meshGroup Access structure for collision mesh data.
   * @param node The current @ref MeshTransformNode in the recursion.
   * @param join Whether or not to join sub-meshes into a single con convex
   * shape, rather than creating individual convexes under the compound.
   */
  void constructBulletCompoundFromMeshes(
      const Magnum::Matrix4& transformFromParentToWorld,
      const std::vector<assets::CollisionMeshData>& meshGroup,
      const assets::MeshTransformNode& node,
      bool join);

  /**
   * @brief Check whether object is being actively simulated, or sleeping.
   * See @ref btCollisionObject::isActive.
   * @return true if active, false otherwise.
   */
  bool isActive() override;

  /**
   * @brief Set an object as being actively simulated rather than sleeping.
   * See @ref btCollisionObject::activate.
   */
  void setActive() override;

  /**
   * @brief Set the @ref MotionType of the object. If the object is @ref
   * ObjectType::SCENE it can only be @ref MotionType::STATIC. If the object is
   * @ref ObjectType::OBJECT is can also be set to @ref MotionType::KINEMATIC or
   * @ref MotionType::DYNAMIC. See @ref btRigidBody::setCollisionFlags and @ref
   * btCollisionObject::CF_STATIC_OBJECT,CF_KINEMATIC_OBJECT.
   * @param mt The desirved @ref MotionType.
   * @return true if successfully set, false otherwise.
   */
  virtual bool setMotionType(MotionType mt) override;

  /**
   * @brief Shift the object's local origin by translating all children of this
   * @ref BulletRigidObject and all components of its @ref bObjectShape_.
   * @param shift The translation to apply.
   */
  void shiftOrigin(const Magnum::Vector3& shift) override;

  /**
   * @brief Apply a force to an object.
   * Does nothing for @ref MotionType::STATIC and @ref
   * MotionType::KINEMATIC objects. Calls @ref setActive().
   * See @ref btRigidBody::applyForce.
   * @param force The desired linear force on the object in the global
   * coordinate system.
   * @param relPos The desired location of force application in the global
   * coordinate system relative to the object's center of mass.
   */
  void applyForce(const Magnum::Vector3& force,
                  const Magnum::Vector3& relPos) override;

  /**
   * @brief Apply an impulse to an object.
   * Directly modifies the object's velocity without requiring
   * integration through simulation. Does nothing for @ref MotionType::STATIC
   * and @ref MotionType::KINEMATIC objects. Calls @ref setActive().
   * See @ref btRigidBody::applyImpulse.
   * @param impulse The desired impulse on the object in the global coordinate
   * system.
   * @param relPos The desired location of impulse application in the global
   * coordinate system relative to the object's center of mass.
   */
  void applyImpulse(const Magnum::Vector3& impulse,
                    const Magnum::Vector3& relPos) override;

  /**
   * @brief Apply an internal torque to an object.
   * Does nothing for @ref MotionType::STATIC and @ref
   * MotionType::KINEMATIC objects. Calls @ref setActive().
   * See @ref btRigidBody::applyTorque.
   * @param torque The desired torque on the object in the local coordinate
   * system.
   */
  void applyTorque(const Magnum::Vector3& torque) override;

  /**
   * @brief Apply an internal impulse torque to an object.
   * Does nothing for @ref MotionType::STATIC and @ref
   * MotionType::KINEMATIC objects. Calls @ref setActive().
   * See @ref btRigidBody::applyTorqueImpulse.
   * @param impulse The desired impulse torque on the object in the local
   * coordinate system. Directly modifies the object's angular velocity without
   * requiring integration through simulation.
   */
  void applyImpulseTorque(const Magnum::Vector3& impulse) override;

  /**
   * @brief Linear velocity setter for an object.
   *
   * Does nothing for @ref MotionType::KINEMATIC or @ref MotionType::STATIC
   * objects. Sets internal @ref btRigidObject state. Treated as initial
   * velocity during simulation simulation step.
<<<<<<< HEAD
   * @param lin_vel Linear velocity to set.
   */
  void setLinearVelocity(const Magnum::Vector3& lin_vel) override;
=======
   * @param linVel Linear velocity to set.
   */
  void setLinearVelocity(const Magnum::Vector3& linVel) override;
>>>>>>> 6deb47b4

  /**
   * @brief Angular velocity setter for an object.
   *
   * Does nothing for @ref MotionType::KINEMATIC or @ref MotionType::STATIC
   * objects. Sets internal @ref btRigidObject state. Treated as initial
   * velocity during simulation simulation step.
<<<<<<< HEAD
   * @param ang_vel Angular velocity vector corresponding to world unit axis
   * angles.
   */
  void setAngularVelocity(const Magnum::Vector3& ang_vel) override;
=======
   * @param angVel Angular velocity vector corresponding to world unit axis
   * angles.
   */
  void setAngularVelocity(const Magnum::Vector3& angVel) override;
>>>>>>> 6deb47b4

  /**
   * @brief Virtual linear velocity getter for an object.
   *
   * @return Linear velocity of the object.
<<<<<<< HEAD
   */
  Magnum::Vector3 getLinearVelocity() const override;

  /**
   * @brief Angular velocity getter for an object.
   *
   * @return Angular velocity vector corresponding to world unit axis angles.
   */
  Magnum::Vector3 getAngularVelocity() const override;

  /**
   * @brief Remove the object from the world.
   * See @ref btDiscreteDynamicsWorld::removeRigidBody for @ref
   * RigidObjectType::OBJECT or @ref
   * btDiscreteDynamicsWorld::removeCollisionObject for @ref
   * RigidObjectType::SCENE.
   * @return true if successful, false otherwise.
=======
>>>>>>> 6deb47b4
   */
  Magnum::Vector3 getLinearVelocity() const override;

  /**
   * @brief Angular velocity getter for an object.
   *
   * @return Angular velocity vector corresponding to world unit axis angles.
   */
  Magnum::Vector3 getAngularVelocity() const override;

  //============ Getter/setter function =============

  /** @brief Get the mass of the object. Returns 0.0 for @ref
   * RigidObjectType::SCENE. See @ref btRigidBody::getInvMass.
   * @return The mass of the object.
   */
  double getMass() override;

  /** @brief Get the center of mass (COM) of the object. For Bullet, COM is
   * always the origin of the local coordinate system. Return [0,0,0] for @ref
   * RigidObjectType::SCENE. See @ref btRigidBody::getCenterOfMassPosition.
   * @return Object 3D center of mass in the global coordinate system.
   */
  Magnum::Vector3 getCOM() override;

  /** @brief Get the diagonal of the inertia matrix for an object.
   * If an object is aligned with its principle axii of inertia, the 3x3 inertia
   * matrix can be reduced to a diagonal. This is expected for Bullet. See @ref
   * BulletRigidObject::setInertiaVector. See @ref
   * btRigidBody::getInvInertiaDiagLocal.
   * @return The diagonal of the object's inertia matrix.
   */
  Magnum::Vector3 getInertiaVector() override;

  /** @brief Get the 3x3 inertia matrix for an object.
   * For Bullet, this will be a diagonal matrix. See @ref getInertiaVector.
   * @return The object's 3x3 inertia matrix.
   */
  Magnum::Matrix3 getInertiaMatrix() override;

  /** @brief Get the uniform scale of the object.
   * @return The scalar uniform scale for the object relative to its
   * initially loaded meshes.
   * @todo !!! not implemented properly!!!
   */
  double getScale() override;

  /** @brief Get the scalar friction coefficient of the object.
   * See @ref btCollisionObject::getFriction.
   * @return The scalar friction coefficient of the object.
   */
  double getFrictionCoefficient() override;

  /** @brief Get the scalar coefficient of restitution  of the object.
   * See @ref btCollisionObject::getRestitution.
   * @return The scalar coefficient of restitution  of the object.
   */
  double getRestitutionCoefficient() override;

  /** @brief Get the scalar linear damping coefficient of the object.
   * See @ref btRigidBody::getLinearDamping.
   * @return The scalar linear damping coefficient of the object. 0.0 for @ref
   * RigidObjectType::SCENE.
   */
  double getLinearDamping() override;

  /** @brief Get the scalar angular damping coefficient of the object.
   * See @ref btRigidBody::getAngularDamping.
   * @return The scalar angular damping coefficient of the object. 0.0 for @ref
   * RigidObjectType::SCENE.
   */
  double getAngularDamping() override;

  /** @brief Get the scalar collision margin of an object. Retun 0.0 for a @ref
   * RigidObjectType::SCENE. See @ref btCompoundShape::getMargin.
   * @return The scalar collision margin of the object.
   */
  double getMargin();

  /** @brief Set the mass of the object.
   * See @ref btRigidBody::setMassProps. Note that changing mass should affect
   * inertia, but this is not done automatically. Does not affect @ref
   * RigidObjectType::SCENE.
   * @param mass The new mass of the object.
   */
  void setMass(const double mass) override;

  /** @brief Set the center of mass (COM) of the object.
   * @param COM Object 3D center of mass in the local coordinate system.
   * !!! Currently not supported !!!
   * All Bullet @ref btRigidBody objects must have a COM located at thier local
   * origins.
   */
  void setCOM(const Magnum::Vector3& COM) override;

  /** @brief Set the diagonal of the inertia matrix for the object.
   * If an object is aligned with its principle axii of inertia, the 3x3 inertia
   * matrix can be reduced to a diagonal. This is the requirement for Bullet
   * @ref btRigidBody objects. See @ref btRigidBody::setMassProps. Does not
   * affect @ref RigidObjectType::SCENE.
   * @param inertia The new diagonal for the object's inertia matrix.
   */
  void setInertiaVector(const Magnum::Vector3& inertia) override;

  /** @brief Set the uniform scale of the object.
   * @param scale The new scalar uniform scale for the object relative to its
   * initially loaded meshes.
   * @todo !!! not implemented !!!
   */
  void setScale(const double scale) override;

  /** @brief Set the scalar friction coefficient of the object.
   * See @ref btCollisionObject::setFriction.
   * @param frictionCoefficient The new scalar friction coefficient of the
   * object.
   */
  void setFrictionCoefficient(const double frictionCoefficient) override;

  /** @brief Set the scalar coefficient of restitution of the object.
   * See @ref btCollisionObject::setRestitution.
   * @param restitutionCoefficient The new scalar coefficient of restitution of
   * the object.
   */
  void setRestitutionCoefficient(const double restitutionCoefficient) override;

  /** @brief Set the scalar linear damping coefficient of the object.
   * See @ref btRigidBody::setDamping. Does not affect @ref
   * RigidObjectType::SCENE.
   * @param linearDamping The new scalar linear damping coefficient of the
   * object.
   */
  void setLinearDamping(const double linearDamping) override;

  /** @brief Set the scalar angular damping coefficient for the object.
   * See @ref btRigidBody::setDamping. Does not affect @ref
   * RigidObjectType::SCENE.
   * @param angularDamping The new scalar angular damping coefficient for the
   * object.
   */
  void setAngularDamping(const double angularDamping) override;

  /** @brief Set the scalar collision margin of an object. Does not affect @ref
   * RigidObjectType::SCENE. See @ref btCompoundShape::setMargin.
   * @param margin The new scalar collision margin of the object.
   */
  void setMargin(const double margin);

  /** @brief ets the object's collision shape to its bounding box.
   * Since the bounding hierarchy is not constructed when the object is
   * initialized, this needs to be called after loading the SceneNode.
   */
  void setCollisionFromBB();

  /** @brief Public getter for @ref usingBBCollisionShape_ set from
   * configuration.
   * @return @ref usingBBCollisionShape_ is true if "useBoundingBoxForCollision"
   * was set in object's configuration.
   */
  const bool isUsingBBCollisionShape() const { return usingBBCollisionShape_; };

  /**
   * @brief Return result of a discrete contact test between the object and
   * collision world.
   *
   * See @ref SimulationContactResultCallback
   * @return Whether or not the object is in contact with any other collision
   * enabled objects.
   */
  bool contactTest();

  /**
   * @brief Query the Aabb from bullet physics for the root compound shape of
   * the rigid body in its local space. See @ref btCompoundShape::getAabb.
   * @return The Aabb.
   */
  const Magnum::Range3D getCollisionShapeAabb() const;

 protected:
  /**
   * @brief Used to synchronize Bullet's notion of the object state
   * after it was changed kinematically. Called automatically on kinematic
   * updates. See @ref btRigidBody::setWorldTransform. */
  void syncPose() override;

  //! If true, the object's bounding box will be used for collision once
  //! computed
  bool usingBBCollisionShape_ = false;

 private:
  /** @brief A pointer to the Bullet world to which this object belongs. See
   * @ref btDiscreteDynamicsWorld.*/
  std::shared_ptr<btDiscreteDynamicsWorld> bWorld_;

  // === Physical scene ===

  //! Scene data: Bullet triangular mesh vertices
  std::unique_ptr<btTriangleIndexVertexArray> bSceneArray_;

  //! Scene data: Bullet triangular mesh shape
  std::vector<std::unique_ptr<btBvhTriangleMeshShape>> bSceneShapes_;

  /** @brief Scene data: All components of a @ref RigidObjectType::SCENE are
   * stored here. See @ref btCollisionObject.
   */
  std::vector<std::unique_ptr<btCollisionObject>> bSceneCollisionObjects_;

  // === Physical object ===

  //! Object data: Composite convex collision shape
  std::vector<std::unique_ptr<btConvexHullShape>> bObjectConvexShapes_;

  //! list of @ref btCollisionShape for storing arbitrary collision shapes
  //! referenced within the @ref bObjectShape_.
  std::vector<std::unique_ptr<btCollisionShape>> bGenericShapes_;

  //! Object data: All components of the collision shape
  std::unique_ptr<btCompoundShape> bObjectShape_;

  /** @brief Object data: All components of a @ref RigidObjectType::OBJECT are
   * wrapped into one @ref btRigidBody.
   */
  std::unique_ptr<btRigidBody> bObjectRigidBody_;

  ESP_SMART_POINTERS(BulletRigidObject)
};

}  // namespace physics
}  // namespace esp<|MERGE_RESOLUTION|>--- conflicted
+++ resolved
@@ -225,15 +225,9 @@
    * Does nothing for @ref MotionType::KINEMATIC or @ref MotionType::STATIC
    * objects. Sets internal @ref btRigidObject state. Treated as initial
    * velocity during simulation simulation step.
-<<<<<<< HEAD
-   * @param lin_vel Linear velocity to set.
-   */
-  void setLinearVelocity(const Magnum::Vector3& lin_vel) override;
-=======
    * @param linVel Linear velocity to set.
    */
   void setLinearVelocity(const Magnum::Vector3& linVel) override;
->>>>>>> 6deb47b4
 
   /**
    * @brief Angular velocity setter for an object.
@@ -241,42 +235,15 @@
    * Does nothing for @ref MotionType::KINEMATIC or @ref MotionType::STATIC
    * objects. Sets internal @ref btRigidObject state. Treated as initial
    * velocity during simulation simulation step.
-<<<<<<< HEAD
-   * @param ang_vel Angular velocity vector corresponding to world unit axis
-   * angles.
-   */
-  void setAngularVelocity(const Magnum::Vector3& ang_vel) override;
-=======
    * @param angVel Angular velocity vector corresponding to world unit axis
    * angles.
    */
   void setAngularVelocity(const Magnum::Vector3& angVel) override;
->>>>>>> 6deb47b4
 
   /**
    * @brief Virtual linear velocity getter for an object.
    *
    * @return Linear velocity of the object.
-<<<<<<< HEAD
-   */
-  Magnum::Vector3 getLinearVelocity() const override;
-
-  /**
-   * @brief Angular velocity getter for an object.
-   *
-   * @return Angular velocity vector corresponding to world unit axis angles.
-   */
-  Magnum::Vector3 getAngularVelocity() const override;
-
-  /**
-   * @brief Remove the object from the world.
-   * See @ref btDiscreteDynamicsWorld::removeRigidBody for @ref
-   * RigidObjectType::OBJECT or @ref
-   * btDiscreteDynamicsWorld::removeCollisionObject for @ref
-   * RigidObjectType::SCENE.
-   * @return true if successful, false otherwise.
-=======
->>>>>>> 6deb47b4
    */
   Magnum::Vector3 getLinearVelocity() const override;
 
